--- conflicted
+++ resolved
@@ -2,11 +2,7 @@
 
 Standard Prova transactions use a new type of script & corresponding address format that provides chain-enforced safety against unauthorized fund movement, double-spends, fund loss, or un-authorized holding of funds.
 
-<<<<<<< HEAD
-These transactions are styled after the original multi-sig design of Bitcoin transactions, specifically in a m-of-n signing configuration with a quorum of keys being explicitly-permissioned Wallet Service Provider (WSP) keys, referenced by 32-bit KeyIDs, along with a non-quorum set of public key hashes. Typically this means 2 KeyIDs and 1 key hash in a 2-of-3 configuration.
-=======
-These transactions are modeled after the original multi-sig design of Bitcoin transactions, specifically in a m-of-n signing configuration with a quorum of keys being explicitly-permissioned Account Service Provider (ASP) keys, referenced by 32-bit KeyIDs, along with a non-quorum set of public key hashes. Typically this means 2 KeyIDs and 1 key hash in a 2-of-3 configuration.
->>>>>>> c5ef01b6
+These transactions are styled after the original multi-sig design of Bitcoin transactions, specifically in a m-of-n signing configuration with a quorum of keys being explicitly-permissioned Account Service Provider (ASP) keys, referenced by 32-bit KeyIDs, along with a non-quorum set of public key hashes. Typically this means 2 KeyIDs and 1 key hash in a 2-of-3 configuration.
 
 Account Service Providers are businesses or organizations explicitly vetted by the chain root admin key holder. The ASP keys are provisioned and assigned to KeyIDs on the chain itself using [administrative transactions](admin.md).
 
@@ -23,11 +19,7 @@
 1. ASP KeyIDs: 4-byte, 32 bit unsigned int ids, saving 29 bytes in addresses vs. a pubkey
 2. Public key hashes: 20-byte hashes, saving 13 bytes
 
-<<<<<<< HEAD
-The addition of the 2 4-byte KeyIDs makes addresses slightly longer than those used in Bitcoin, but still of reasonable size. When paying to a standard 2-of-3 safe multi-sig script, the output script consists of a listing of the required signatories and the safe multi-sig opcode. Two unique WSP keys are referenced by a *KeyID* number and one user key is referenced by a public key hash.
-=======
 The addition of the 2 4-byte KeyIDs makes addresses slightly longer than those used in Bitcoin, but still of reasonable size. When paying to a standard 2-of-3 safe multisig script, the output script consists of a listing of the required signatories and the safe multi-sig opcode. Two unique ASP keys are referenced by a *KeyID* number and one user key is referenced by a public key hash.
->>>>>>> c5ef01b6
 
 ```
 OP_2 <20-byte public key hash> <4-byte KeyID> <4-byte KeyID> OP_3 OP_CHECKSAFEMULTISIG
@@ -65,13 +57,8 @@
 )
 ```
 
-<<<<<<< HEAD
-- The 1-byte version number is 33 on the main network, resulting in addresses beginning with "G"
-- The 1-byte version number is 58 on the test network, resulting in addresses beginning with "T"
-=======
-- The 1 byte version number is 51 / 0x33 on the main network, resulting in addresses beginning with "G"
-- The 1 byte version number is 88 / 0x58 on the test network, resulting in addresses beginning with "T"
->>>>>>> c5ef01b6
+- The 1-byte version number is 51 / 0x33 on the main network, resulting in addresses beginning with "G"
+- The 1-byte version number is 88 / 0x58 on the test network, resulting in addresses beginning with "T"
 - The 20-byte public hash is the ripe160 hash of the SHA256 hash of a standard public key.
 - The subsequent two 4-byte sequences are the key ids for the ASP keys.
 - The final 4-byte checksum is the first four bytes of the double SHA256 hash of the version, hash, and key ids.
